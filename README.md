--- conflicted
+++ resolved
@@ -1,7 +1,2 @@
-<<<<<<< HEAD
-# Python projects for class 
-Chem and Data science homework  
-=======
 # Python Practice
-Learning Python by using it for homework and research.  
->>>>>>> 52a3220c
+Learning Python by using it for homework and research.  